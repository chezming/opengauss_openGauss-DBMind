--- conflicted
+++ resolved
@@ -13,14 +13,3 @@
 
 from .base import ResultDbBase, DynamicConfigDbBase
 from .schema import load_all_schema_models
-
-<<<<<<< HEAD
-=======
-    # Batch insert default values into config tables.
-    with sessionmaker(engine, autocommit=True, autoflush=True)() as session:
-        try:
-            session.bulk_save_objects(table.default_values())
-        except sqlalchemy.exc.IntegrityError as e:
-            # May be duplicate, ignore it.
-            raise DuplicateTableError(e)
->>>>>>> c173fac1
